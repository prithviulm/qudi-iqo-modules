--- conflicted
+++ resolved
@@ -9,13 +9,8 @@
 Follow the [qudi-core installation](https://ulm-iqo.github.io/qudi-core/setup/installation.html) instructions to setup your Python environment and the basic qudi installation. We recommend installing qudi-core from PyPI (non dev), as typical users shouldn't need to change core code too often. You can still change your measurements modules that are installed next.
 
 > **⚠ WARNING:**
-<<<<<<< HEAD
->
-> Currently (2022/07/12), qudi-core as installed from PyPi is incompatible with iqo-modules. If you installed in non-dev mode, you need to manually update to
-=======
 > 
 > Currently (2022/07/12), qudi-core as installed from PyPi is incompatible with iqo-modules. If you installed in non-dev mode, you need to manually update to 
->>>>>>> 5e307c2f
 > the latest github release via `python -m pip install git+https://github.com/Ulm-IQO/qudi-core.git@main` after the qudi-core installation.
 
 ## Install qudi-iqo-modules
@@ -23,9 +18,9 @@
 The last step in the qudi-core installation instructions briefly explains setting up the measurement modules. More detailedly, this is how you install the qudi-iqo-modules in dev mode. In this way, you can easily change code in the measurement toolchains.
 
 - Make sure you have a working git installation and that you can run the  `git` command from your console.
-- Open your Anaconda prompt and `activate qudi-env` (or activate your venv in your other Python distro), the same environment you used to install the core.
+- Open your Anaconda prompt and `activate qudi-env` (or activate your venv in your other Python distro)
 - Navigate to the folder you want the modules to install to, eg.
-  `cd C:/Software`
+`cd C:/Software`
 - Clone the iqo-modules via `git clone https://github.com/Ulm-IQO/qudi-iqo-modules.git`. This will create a new folder `C:/Software/qudi-iqo-modules`. Do not copy/move this folder around after finishing the installation!
 - Navigate into the folder `cd C:/Software/qudi-iqo-modules`
 - Install and register the modules to your current qudi environment via `python -m pip install -e .`
@@ -37,34 +32,20 @@
 Having the code as a project in the Pycharm IDE allows to easily navigate and run the qudi code.
 - Open your Anaconda prompt and `activate qudi-env` (or activate your venv in your other Python distro)
 - Create a new empty project in Pycharm. Don't open any source code yet.
-<<<<<<< HEAD
-- for the interpreter to use see the paragraph below 
-- for the folders locations of your pycharm project: add the qudi-core and qudi-iqo-modules folders to it by 'File'->'Open..'. A pop up window will ask you how to open the project, press the 'Attach' option. If you did install qudi-core in non-developer mode, you can find your qudi-core folder by `python -c "import os, sys; print(os.path.dirname(sys.executable)+'\Lib\site-packages\qudi')"`
-=======
->>>>>>> 5e307c2f
 
 To run Qudi via Pycharm you have to configure the right Python environment as a project interpreter.
 - In Pycharm, navigate to 'File'->'Settings'->'Project:qudi'->'Project interpreter'
-- If the correct environment ist not listed yet, you can add it via the "+" button. If you followed the qudi-core installation incstructions, the environment should be named `qudi-env` (or whatever name you give it during the core installation).
+- If the correct environment ist not listed yet, you can add it via the "+" button. If you followed the qudi-core installation incstructions, the environment should be named `qudi-env`.
 - You can find the path to the environment by `python -c "import os, sys; print(os.path.dirname(sys.executable))"`
 - Choose the correct environment, like shown on the screenshot.
-<<<<<<< HEAD
-  <img src="https://user-images.githubusercontent.com/5861249/176209579-3175f422-e940-4a58-98e1-821a85211de3.png" alt="drawing" width="700"/>
-=======
 <img src="https://user-images.githubusercontent.com/5861249/176209579-3175f422-e940-4a58-98e1-821a85211de3.png" alt="drawing" width="700"/>
->>>>>>> 5e307c2f
 
 Now we open the code in Pycharm.
 - Add both the qudi-core and qudi-iqo-modules folders by 'File'->'Open..'. After selecting their respective folders you choose the 'Attach' option in the dialogue to have seperate locations open in the same project. If you did install qudi-core in non-developer mode, you can find your qudi-core folder by `python -c "import os, sys; print(os.path.dirname(sys.executable)+'\Lib\site-packages\qudi')"`
 
 
 - Now open the file `qudi-core\src\qudi\runnable.py` in Pycharm. If the environment is recognized correctly to Pycharm, you can run qudi via 'Run'->'Run runnable.py'.
-<<<<<<< HEAD
-(You can also have this option by right clicking on the file in the project explorer.)
-  <img src="https://user-images.githubusercontent.com/5861249/178508718-0c141a2a-03ce-49ba-bddb-80a593ea4b25.png" alt="drawing" width="500"/>
-=======
 <img src="https://user-images.githubusercontent.com/5861249/178508718-0c141a2a-03ce-49ba-bddb-80a593ea4b25.png" alt="drawing" width="500"/>
->>>>>>> 5e307c2f
 
 
 - To enable debug output displayed in the qudi manager, navigate to 'Run'->'Edit configurations' and add the flag `-d' in the line 'Parameters'
@@ -83,26 +64,6 @@
 The configuration file specifies all the modules and hardware that are loaded to qudi. Additionally, many modules come with
 configuration parameters that are set in this file. On your first startup, the qudi manager might be empty.
 As a first step, it is instructive to load the default [_dummy_ configuration](https://github.com/Ulm-IQO/qudi-iqo-modules/blob/main/src/qudi/default.cfg) that we provide with qudi-iqo-modules. It allows to have a look at the available toolchains and modules
-<<<<<<< HEAD
-without the need to attach real hardware.
-- Copy the default.cfg (from qudi-iqo-modules\src\qudi\default.cfg) into your user data folder, eg. to `C:\Users\quantumguy\qudi\config`. We strongly discourage to store any configuration (except the default.cfg) in the source folder of qudi.
-- Start qudi, and then load (via File -> Load configuration) the default config that you just copied.
-- Currently, we provide the following toolchains:
-  - [Time series](https://github.com/Ulm-IQO/qudi-iqo-modules/blob/main/docs/setup_timeseries.md) (/_slow counting_)
-  - [Scanning](https://github.com/Ulm-IQO/qudi-iqo-modules/blob/main/docs/setup_confocal_scanning.md) (/_confocal_)
-  - Poi manager
-  - CW ODMR
-  - Pulsed
-  - Camera
-  - Switches
-  - Laser
-  - Spectrometer
-  - Task runner
-  - Qdplot
-  - NV Calculator
-
-- Continue by settting up real hardware. For the more complex toolchains above, we added links to help files that explain their configuration.
-=======
 without the need to attach real hardware. 
 - Copy the default.cfg (from qudi-iqo-modules\src\qudi\default.cfg) into your user data folder, eg. to `C:\Users\quantumguy\qudi\config`. We strongly discourage to store any configuration (except the default.cfg) in the source folder of qudi.
 - Start qudi, and then load (via File -> Load configuration) the default config that you just copied.
@@ -121,10 +82,9 @@
     - NV Calculator 
 
 - Continue by settting up real hardware. For the more complex toolchains above, we added links to help files that explain their configuration. 
->>>>>>> 5e307c2f
   Otherwise, we advise you to start with the respective gui section in the dummy config file and iteratively go through all the connected modules (logic/hardware)
   to adapt them for working with real hardware.
-
+  
 As an IQO member, we strongly advise to store your configuration in [qudi-iqo-config repo](https://github.com/Ulm-IQO/qudi-iqo-config). In there, you can find configurations for multiple setups in the institute.
 - To set this up, navigate in your console to the folder where you want to store your configuration. We recommend your user directory, because qudi by default stores logs and data there:
   `cd C:\Users\quantumguy\qudi`
@@ -145,21 +105,11 @@
 
 ## Jupyter notebooks/ measurement scripts
 
-Qudi runs a IPython kernel that can be accessed from a jupyter notebook. In this way you can write your own measurements
-scripts that employ qudi modules just from their configured names (like in the qudi manager.)
+### Transcribing scripts from qudi v0.1
+Ipython in Qudi (either in Manager or jupyter notebook) is running 
+now in its own process. The communication between QuDi and the
+corresponding ipython process is done via rpyc. 
 
-- Open your Anaconda prompt and `activate qudi-env` (or activate your venv in your other Python distro)
-- Change to the folder where you store your jupyter notebooks. `cd C:\Users\quantumguy\qudi\notebooks`
-- Type `jupyter notebook` to start the notebook server
-- Open a browser and navigate to http://localhost:8888/
-
-
-
-### Transcribing scripts from qudi v0.1
-Ipython in Qudi (either in Manager or jupyter notebook) is running
-now in its own process. The communication between QuDi and the
-corresponding ipython process is done via rpyc.
-
-Not python built in objects need to be
-copied via netobtain(). We plan to have indepth documentation
+Not python built in objects need to be 
+copied via netobtain(). We plan to have indepth documentation 
 in the new core. 