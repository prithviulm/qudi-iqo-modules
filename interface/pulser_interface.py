# -*- coding: utf-8 -*-

"""
This file contains the Qudi hardware interface for pulsing devices.

Qudi is free software: you can redistribute it and/or modify
it under the terms of the GNU General Public License as published by
the Free Software Foundation, either version 3 of the License, or
(at your option) any later version.

Qudi is distributed in the hope that it will be useful,
but WITHOUT ANY WARRANTY; without even the implied warranty of
MERCHANTABILITY or FITNESS FOR A PARTICULAR PURPOSE.  See the
GNU General Public License for more details.

You should have received a copy of the GNU General Public License
along with Qudi. If not, see <http://www.gnu.org/licenses/>.

Copyright (c) the Qudi Developers. See the COPYRIGHT.txt file at the
top-level directory of this distribution and at <https://github.com/Ulm-IQO/qudi/>
"""


<<<<<<< HEAD
from core.interface import abstract_interface_method
from core.meta import InterfaceMetaclass
from core.interface import ScalarConstraint
=======
import abc
from core.util.interfaces import InterfaceMetaclass, ScalarConstraint
from enum import Enum
>>>>>>> 5e7a3632


class PulserInterface(metaclass=InterfaceMetaclass):
    """ Interface class to define the abstract controls and
    communication with all pulsing devices.
    """

    @abstract_interface_method
    def get_constraints(self):
        """
        Retrieve the hardware constrains from the Pulsing device.

        @return constraints object: object with pulser constraints as attributes.

        Provides all the constraints (e.g. sample_rate, amplitude, total_length_bins,
        channel_config, ...) related to the pulse generator hardware to the caller.

            SEE PulserConstraints CLASS IN pulser_interface.py FOR AVAILABLE CONSTRAINTS!!!

        If you are not sure about the meaning, look in other hardware files to get an impression.
        If still additional constraints are needed, then they have to be added to the
        PulserConstraints class.

        Each scalar parameter is an ScalarConstraints object defined in core.util.interfaces.
        Essentially it contains min/max values as well as min step size, default value and unit of
        the parameter.

        PulserConstraints.activation_config differs, since it contain the channel
        configuration/activation information of the form:
            {<descriptor_str>: <channel_set>,
             <descriptor_str>: <channel_set>,
             ...}

        If the constraints cannot be set in the pulsing hardware (e.g. because it might have no
        sequence mode) just leave it out so that the default is used (only zeros).

        # Example for configuration with default values:
        constraints = PulserConstraints()

        constraints.sample_rate.min = 10.0e6
        constraints.sample_rate.max = 12.0e9
        constraints.sample_rate.step = 10.0e6
        constraints.sample_rate.default = 12.0e9

        constraints.a_ch_amplitude.min = 0.02
        constraints.a_ch_amplitude.max = 2.0
        constraints.a_ch_amplitude.step = 0.001
        constraints.a_ch_amplitude.default = 2.0

        constraints.a_ch_offset.min = -1.0
        constraints.a_ch_offset.max = 1.0
        constraints.a_ch_offset.step = 0.001
        constraints.a_ch_offset.default = 0.0

        constraints.d_ch_low.min = -1.0
        constraints.d_ch_low.max = 4.0
        constraints.d_ch_low.step = 0.01
        constraints.d_ch_low.default = 0.0

        constraints.d_ch_high.min = 0.0
        constraints.d_ch_high.max = 5.0
        constraints.d_ch_high.step = 0.01
        constraints.d_ch_high.default = 5.0

        constraints.waveform_length.min = 80
        constraints.waveform_length.max = 64800000
        constraints.waveform_length.step = 1
        constraints.waveform_length.default = 80

        constraints.waveform_num.min = 1
        constraints.waveform_num.max = 32000
        constraints.waveform_num.step = 1
        constraints.waveform_num.default = 1

        constraints.sequence_num.min = 1
        constraints.sequence_num.max = 8000
        constraints.sequence_num.step = 1
        constraints.sequence_num.default = 1

        constraints.subsequence_num.min = 1
        constraints.subsequence_num.max = 4000
        constraints.subsequence_num.step = 1
        constraints.subsequence_num.default = 1

        # If sequencer mode is available then these should be specified
        constraints.repetitions.min = 0
        constraints.repetitions.max = 65539
        constraints.repetitions.step = 1
        constraints.repetitions.default = 0

        constraints.event_triggers = ['A', 'B']
        constraints.flags = ['A', 'B', 'C', 'D']

        constraints.sequence_steps.min = 0
        constraints.sequence_steps.max = 8000
        constraints.sequence_steps.step = 1
        constraints.sequence_steps.default = 0

        # the name a_ch<num> and d_ch<num> are generic names, which describe UNAMBIGUOUSLY the
        # channels. Here all possible channel configurations are stated, where only the generic
        # names should be used. The names for the different configurations can be customary chosen.
        # IMPORTANT: Active channel sets must be of type frozenset to properly work as remote module
        activation_conf = OrderedDict()
        activation_conf['yourconf'] = frozenset(
            {'a_ch1', 'd_ch1', 'd_ch2', 'a_ch2', 'd_ch3', 'd_ch4'})
        activation_conf['different_conf'] = frozenset({'a_ch1', 'd_ch1', 'd_ch2'})
        activation_conf['something_else'] = frozenset({'a_ch2', 'd_ch3', 'd_ch4'})
        constraints.activation_config = activation_conf
        """
        pass

    @abstract_interface_method
    def pulser_on(self):
        """ Switches the pulsing device on.

        @return int: error code (0:OK, -1:error)
        """
        pass

    @abstract_interface_method
    def pulser_off(self):
        """ Switches the pulsing device off.

        @return int: error code (0:OK, -1:error)
        """
        pass

    @abstract_interface_method
    def load_waveform(self, load_dict):
        """ Loads a waveform to the specified channel of the pulsing device.

        @param dict|list load_dict: a dictionary with keys being one of the available channel
                                    index and values being the name of the already written
                                    waveform to load into the channel.
                                    Examples:   {1: rabi_ch1, 2: rabi_ch2} or
                                                {1: rabi_ch2, 2: rabi_ch1}
                                    If just a list of waveform names if given, the channel
                                    association will be invoked from the channel
                                    suffix '_ch1', '_ch2' etc.

                                        {1: rabi_ch1, 2: rabi_ch2}
                                    or
                                        {1: rabi_ch2, 2: rabi_ch1}

                                    If just a list of waveform names if given,
                                    the channel association will be invoked from
                                    the channel suffix '_ch1', '_ch2' etc. A
                                    possible configuration can be e.g.

                                        ['rabi_ch1', 'rabi_ch2', 'rabi_ch3']

        @return dict: Dictionary containing the actually loaded waveforms per
                      channel.

        For devices that have a workspace (i.e. AWG) this will load the waveform
        from the device workspace into the channel. For a device without mass
        memory, this will make the waveform/pattern that has been previously
        written with self.write_waveform ready to play.

        Please note that the channel index used here is not to be confused with the number suffix
        in the generic channel descriptors (i.e. 'd_ch1', 'a_ch1'). The channel index used here is
        highly hardware specific and corresponds to a collection of digital and analog channels
        being associated to a SINGLE wavfeorm asset.
        """
        pass

    @abstract_interface_method
    def load_sequence(self, sequence_name):
        """ Loads a sequence to the channels of the device in order to be ready for playback.
        For devices that have a workspace (i.e. AWG) this will load the sequence from the device
        workspace into the channels.
        For a device without mass memory this will make the waveform/pattern that has been
        previously written with self.write_waveform ready to play.

        @param dict|list sequence_name: a dictionary with keys being one of the available channel
                                        index and values being the name of the already written
                                        waveform to load into the channel.
                                        Examples:   {1: rabi_ch1, 2: rabi_ch2} or
                                                    {1: rabi_ch2, 2: rabi_ch1}
                                        If just a list of waveform names if given, the channel
                                        association will be invoked from the channel
                                        suffix '_ch1', '_ch2' etc.

        @return dict: Dictionary containing the actually loaded waveforms per channel.
        """
        pass

    @abstract_interface_method
    def get_loaded_assets(self):
        """
        Retrieve the currently loaded asset names for each active channel of the device.
        The returned dictionary will have the channel numbers as keys.
        In case of loaded waveforms the dictionary values will be the waveform names.
        In case of a loaded sequence the values will be the sequence name appended by a suffix
        representing the track loaded to the respective channel (i.e. '<sequence_name>_1').

        @return (dict, str): Dictionary with keys being the channel number and values being the
                             respective asset loaded into the channel,
                             string describing the asset type ('waveform' or 'sequence')
        """
        pass

    @abstract_interface_method
    def clear_all(self):
        """ Clears all loaded waveforms from the pulse generators RAM/workspace.

        @return int: error code (0:OK, -1:error)
        """
        pass

    @abstract_interface_method
    def get_status(self):
        """ Retrieves the status of the pulsing hardware

        @return (int, dict): tuple with an integer value of the current status and a corresponding
                             dictionary containing status description for all the possible status
                             variables of the pulse generator hardware.
        """
        pass

    @abstract_interface_method
    def get_sample_rate(self):
        """ Get the sample rate of the pulse generator hardware

        @return float: The current sample rate of the device (in Hz)

        Do not return a saved sample rate from an attribute, but instead retrieve the current
        sample rate directly from the device.
        """
        pass

    @abstract_interface_method
    def set_sample_rate(self, sample_rate):
        """ Set the sample rate of the pulse generator hardware.

        @param float sample_rate: The sampling rate to be set (in Hz)

        @return float: the sample rate returned from the device (in Hz).

        Note: After setting the sampling rate of the device, use the actually set return value for
              further processing.
        """
        pass

    @abstract_interface_method
    def get_analog_level(self, amplitude=None, offset=None):
        """ Retrieve the analog amplitude and offset of the provided channels.

        @param list amplitude: optional, if the amplitude value (in Volt peak to peak, i.e. the
                               full amplitude) of a specific channel is desired.
        @param list offset: optional, if the offset value (in Volt) of a specific channel is
                            desired.

        @return: (dict, dict): tuple of two dicts, with keys being the channel descriptor string
                               (i.e. 'a_ch1') and items being the values for those channels.
                               Amplitude is always denoted in Volt-peak-to-peak and Offset in volts.

        Note: Do not return a saved amplitude and/or offset value but instead retrieve the current
              amplitude and/or offset directly from the device.

        If nothing (or None) is passed then the levels of all channels will be returned. If no
        analog channels are present in the device, return just empty dicts.

        Example of a possible input:
            amplitude = ['a_ch1', 'a_ch4'], offset = None
        to obtain the amplitude of channel 1 and 4 and the offset of all channels
            {'a_ch1': -0.5, 'a_ch4': 2.0} {'a_ch1': 0.0, 'a_ch2': 0.0, 'a_ch3': 1.0, 'a_ch4': 0.0}
        """
        pass

    @abstract_interface_method
    def set_analog_level(self, amplitude=None, offset=None):
        """ Set amplitude and/or offset value of the provided analog channel(s).

        @param dict amplitude: dictionary, with key being the channel descriptor string
                               (i.e. 'a_ch1', 'a_ch2') and items being the amplitude values
                               (in Volt peak to peak, i.e. the full amplitude) for the desired
                               channel.
        @param dict offset: dictionary, with key being the channel descriptor string
                            (i.e. 'a_ch1', 'a_ch2') and items being the offset values
                            (in absolute volt) for the desired channel.

        @return (dict, dict): tuple of two dicts with the actual set values for amplitude and
                              offset for ALL channels.

        If nothing is passed then the command will return the current amplitudes/offsets.

        Note: After setting the amplitude and/or offset values of the device, use the actual set
              return values for further processing.
        """
        pass

    @abstract_interface_method
    def get_digital_level(self, low=None, high=None):
        """ Retrieve the digital low and high level of the provided/all channels.

        @param list low: optional, if the low value (in Volt) of a specific channel is desired.
        @param list high: optional, if the high value (in Volt) of a specific channel is desired.

        @return: (dict, dict): tuple of two dicts, with keys being the channel descriptor strings
                               (i.e. 'd_ch1', 'd_ch2') and items being the values for those
                               channels. Both low and high value of a channel is denoted in volts.

        Note: Do not return a saved low and/or high value but instead retrieve
              the current low and/or high value directly from the device.

        If nothing (or None) is passed then the levels of all channels are being returned.
        If no digital channels are present, return just an empty dict.

        Example of a possible input:
            low = ['d_ch1', 'd_ch4']
        to obtain the low voltage values of digital channel 1 an 4. A possible answer might be
            {'d_ch1': -0.5, 'd_ch4': 2.0} {'d_ch1': 1.0, 'd_ch2': 1.0, 'd_ch3': 1.0, 'd_ch4': 4.0}
        Since no high request was performed, the high values for ALL channels are returned (here 4).
        """
        pass

    @abstract_interface_method
    def set_digital_level(self, low=None, high=None):
        """ Set low and/or high value of the provided digital channel.

        @param dict low: dictionary, with key being the channel descriptor string
                         (i.e. 'd_ch1', 'd_ch2') and items being the low values (in volt) for the
                         desired channel.
        @param dict high: dictionary, with key being the channel descriptor string
                          (i.e. 'd_ch1', 'd_ch2') and items being the high values (in volt) for the
                          desired channel.

        @return (dict, dict): tuple of two dicts where first dict denotes the current low value and
                              the second dict the high value for ALL digital channels.
                              Keys are the channel descriptor strings (i.e. 'd_ch1', 'd_ch2')

        If nothing is passed then the command will return the current voltage levels.

        Note: After setting the high and/or low values of the device, use the actual set return
              values for further processing.
        """
        pass

    @abstract_interface_method
    def get_active_channels(self, ch=None):
        """ Get the active channels of the pulse generator hardware.

        @param list ch: optional, if specific analog or digital channels are needed to be asked
                        without obtaining all the channels.

        @return dict:  where keys denoting the channel string and items boolean expressions whether
                       channel are active or not.

        Example for an possible input (order is not important):
            ch = ['a_ch2', 'd_ch2', 'a_ch1', 'd_ch5', 'd_ch1']
        then the output might look like
            {'a_ch2': True, 'd_ch2': False, 'a_ch1': False, 'd_ch5': True, 'd_ch1': False}

        If no parameter (or None) is passed to this method all channel states will be returned.
        """
        pass

    @abstract_interface_method
    def set_active_channels(self, ch=None):
        """
        Set the active/inactive channels for the pulse generator hardware.
        The state of ALL available analog and digital channels will be returned
        (True: active, False: inactive).
        The actually set and returned channel activation must be part of the available
        activation_configs in the constraints.
        You can also activate/deactivate subsets of available channels but the resulting
        activation_config must still be valid according to the constraints.
        If the resulting set of active channels can not be found in the available
        activation_configs, the channel states must remain unchanged.

        @param dict ch: dictionary with keys being the analog or digital string generic names for
                        the channels (i.e. 'd_ch1', 'a_ch2') with items being a boolean value.
                        True: Activate channel, False: Deactivate channel

        @return dict: with the actual set values for ALL active analog and digital channels

        If nothing is passed then the command will simply return the unchanged current state.

        Note: After setting the active channels of the device, use the returned dict for further
              processing.

        Example for possible input:
            ch={'a_ch2': True, 'd_ch1': False, 'd_ch3': True, 'd_ch4': True}
        to activate analog channel 2 digital channel 3 and 4 and to deactivate
        digital channel 1. All other available channels will remain unchanged.
        """
        pass

    @abstract_interface_method
    def write_waveform(self, name, analog_samples, digital_samples, is_first_chunk, is_last_chunk,
                       total_number_of_samples):
        """
        Write a new waveform or append samples to an already existing waveform on the device memory.
        The flags is_first_chunk and is_last_chunk can be used as indicator if a new waveform should
        be created or if the write process to a waveform should be terminated.

        NOTE: All sample arrays in analog_samples and digital_samples must be of equal length!

        @param str name: the name of the waveform to be created/append to
        @param dict analog_samples: keys are the generic analog channel names (i.e. 'a_ch1') and
                                    values are 1D numpy arrays of type float32 containing the
                                    voltage samples normalized to half Vpp (between -1 and 1).
        @param dict digital_samples: keys are the generic digital channel names (i.e. 'd_ch1') and
                                     values are 1D numpy arrays of type bool containing the marker
                                     states.
        @param bool is_first_chunk: Flag indicating if it is the first chunk to write.
                                    If True this method will create a new empty wavveform.
                                    If False the samples are appended to the existing waveform.
        @param bool is_last_chunk:  Flag indicating if it is the last chunk to write.
                                    Some devices may need to know when to close the appending wfm.
        @param int total_number_of_samples: The number of sample points for the entire waveform
                                            (not only the currently written chunk)

        @return (int, list): Number of samples written (-1 indicates failed process) and list of
                             created waveform names
        """
        pass

    @abstract_interface_method
    def write_sequence(self, name, sequence_parameters):
        """
        Write a new sequence on the device memory.

        @param str name: the name of the waveform to be created/append to
        @param list sequence_parameters: List containing tuples of length 2. Each tuple represents
                                         a sequence step. The first entry of the tuple is a list of
                                         waveform names (str); one for each channel. The second
                                         tuple element is a SequenceStep instance containing the
                                         sequencing parameters for this step.

        @return: int, number of sequence steps written (-1 indicates failed process)
        """
        pass

    @abstract_interface_method
    def get_waveform_names(self):
        """ Retrieve the names of all uploaded waveforms on the device.

        @return list: List of all uploaded waveform name strings in the device workspace.
        """
        pass

    @abstract_interface_method
    def get_sequence_names(self):
        """ Retrieve the names of all uploaded sequence on the device.

        @return list: List of all uploaded sequence name strings in the device workspace.
        """
        pass

    @abstract_interface_method
    def delete_waveform(self, waveform_name):
        """ Delete the waveform with name "waveform_name" from the device memory.

        @param str waveform_name: The name of the waveform to be deleted
                                  Optionally a list of waveform names can be passed.

        @return list: a list of deleted waveform names.
        """
        pass

    @abstract_interface_method
    def delete_sequence(self, sequence_name):
        """ Delete the sequence with name "sequence_name" from the device memory.

        @param str sequence_name: The name of the sequence to be deleted
                                  Optionally a list of sequence names can be passed.

        @return list: a list of deleted sequence names.
        """
        pass

    @abstract_interface_method
    def get_interleave(self):
        """ Check whether Interleave is ON or OFF in AWG.

        @return bool: True: ON, False: OFF

        Will always return False for pulse generator hardware without interleave.
        """
        pass

    @abstract_interface_method
    def set_interleave(self, state=False):
        """ Turns the interleave of an AWG on or off.

        @param bool state: The state the interleave should be set to
                           (True: ON, False: OFF)

        @return bool: actual interleave status (True: ON, False: OFF)

        Note: After setting the interleave of the device, retrieve the
              interleave again and use that information for further processing.

        Unused for pulse generator hardware other than an AWG.
        """
        pass

    @abstract_interface_method
    def reset(self):
        """ Reset the device.

        @return int: error code (0:OK, -1:error)
        """
        pass

<<<<<<< HEAD
    @abstract_interface_method
    def has_sequence_mode(self):
        """ Asks the pulse generator whether sequence mode exists.
=======
>>>>>>> 5e7a3632

class SequenceOption(Enum):
    """
    Different options of the sequence mode in the pulser device.
    """
    NON = 0  # No sequence mode, only waveforms can be used
    OPTIONAL = 1  # Pulser can either work with waveforms directly or use sequences for the output
    FORCED = 2  # Output is only allowed for sequences. Waveforms might still be uploaded but not played.


class PulserConstraints:
    def __init__(self):
        # sample rate, i.e. the time base of the pulser
        self.sample_rate = ScalarConstraint(unit='Hz')
        # The peak-to-peak amplitude and voltage offset of the analog channels
        self.a_ch_amplitude = ScalarConstraint(unit='Vpp')
        self.a_ch_offset = ScalarConstraint(unit='V')
        # Low and high voltage level of the digital channels
        self.d_ch_low = ScalarConstraint(unit='V')
        self.d_ch_high = ScalarConstraint(unit='V')
        # length of the created waveform in samples
        self.waveform_length = ScalarConstraint(unit='Samples')
        # number of waveforms/sequences to put in a single asset (sequence mode)
        self.waveform_num = ScalarConstraint(unit='#')
        self.sequence_num = ScalarConstraint(unit='#')
        self.subsequence_num = ScalarConstraint(unit='#')
        # Sequence parameters
        self.sequence_steps = ScalarConstraint(unit='#', min=0)
        self.repetitions = ScalarConstraint(unit='#')
        self.event_triggers = list()
        self.flags = list()

        self.activation_config = dict()
        self.sequence_option = SequenceOption.OPTIONAL<|MERGE_RESOLUTION|>--- conflicted
+++ resolved
@@ -21,15 +21,10 @@
 """
 
 
-<<<<<<< HEAD
 from core.interface import abstract_interface_method
 from core.meta import InterfaceMetaclass
 from core.interface import ScalarConstraint
-=======
-import abc
-from core.util.interfaces import InterfaceMetaclass, ScalarConstraint
 from enum import Enum
->>>>>>> 5e7a3632
 
 
 class PulserInterface(metaclass=InterfaceMetaclass):
@@ -537,12 +532,6 @@
         """
         pass
 
-<<<<<<< HEAD
-    @abstract_interface_method
-    def has_sequence_mode(self):
-        """ Asks the pulse generator whether sequence mode exists.
-=======
->>>>>>> 5e7a3632
 
 class SequenceOption(Enum):
     """
