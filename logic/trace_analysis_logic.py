# -*- coding: utf-8 -*-
"""
This file contains the general Qudi trace analysis logic.

Qudi is free software: you can redistribute it and/or modify
it under the terms of the GNU General Public License as published by
the Free Software Foundation, either version 3 of the License, or
(at your option) any later version.

Qudi is distributed in the hope that it will be useful,
but WITHOUT ANY WARRANTY; without even the implied warranty of
MERCHANTABILITY or FITNESS FOR A PARTICULAR PURPOSE.  See the
GNU General Public License for more details.

You should have received a copy of the GNU General Public License
along with Qudi. If not, see <http://www.gnu.org/licenses/>.

Copyright (c) the Qudi Developers. See the COPYRIGHT.txt file at the
top-level directory of this distribution and at <https://github.com/Ulm-IQO/qudi/>
"""


from qtpy import QtCore
import numpy as np
from scipy.signal import gaussian
from scipy.ndimage import filters
import scipy.integrate as integrate
from scipy.interpolate import InterpolatedUnivariateSpline
from collections import OrderedDict

from logic.generic_logic import GenericLogic


class TraceAnalysisLogic(GenericLogic):
    """ Perform a gated counting measurement with the hardware.  """

    _modclass = 'TraceAnalysisLogic'
    _modtype = 'logic'

    # declare connectors
    _in = {'counterlogic1': 'CounterLogic',
           'savelogic': 'SaveLogic',
           'fitlogic': 'FitLogic',
            }

    _out = {'traceanalysislogic1': 'TraceAnalysisLogic'}

    sigHistogramUpdated = QtCore.Signal()


    def __init__(self, config, **kwargs):
        """ Create CounterLogic object with connectors.

        @param dict config: module configuration
        @param dict kwargs: optional parameters
        """
        super().__init__(config=config, **kwargs)

        self.log.info('The following configuration was found.')

        # checking for the right configuration
        for key in config.keys():
            self.log.info('{0}: {1}'.format(key, config[key]))

        self.hist_data = None
        self._hist_num_bins = None

    def on_activate(self, e):
        """ Initialisation performed during activation of the module.

        @param object e: Event class object from Fysom.
                         An object created by the state machine module Fysom,
                         which is connected to a specific event (have a look in
                         the Base Class). This object contains the passed event,
                         the state before the event happened and the destination
                         of the state which should be reached after the event
                         had happened.
        """

        self._counter_logic = self.get_in_connector('counterlogic1')
        self._save_logic = self.get_in_connector('savelogic')
        self._fit_logic = self.get_in_connector('fitlogic')

        self._counter_logic.sigGatedCounterFinished.connect(self.do_calculate_histogram)


        self.current_fit_function = 'No Fit'

    def on_deactivate(self, e):
        """ Deinitialisation performed during deactivation of the module.

        @param object e: Event class object from Fysom. A more detailed
                         explanation can be found in method activation.
        """
        return

    def set_num_bins_histogram(self, num_bins, update=True):
        """ Set the number of bins

        @param int num_bins: number of bins for the histogram
        @param bool update: if the change of bins should evoke a recalculation
                            of the histogram.
        """
        self._hist_num_bins = num_bins

        if update:
            self.do_calculate_histogram()

    def do_calculate_histogram(self, mode='normal'):
        """ Passes all the needed parameters to the appropriated methods.

        @return:
        """
        if mode == 'normal':
            self.hist_data = self.calculate_histogram(self._counter_logic.countdata,
                                                      self._hist_num_bins)
        if mode == 'fastcomtec':
            self.sigHistogramUpdated.emit()

<<<<<<< HEAD
=======
        self.hist_data = self.calculate_histogram(self._counter_logic.countdata[0],
                                                  self._hist_num_bins)
        self.sigHistogramUpdated.emit()
>>>>>>> 4921d28c

    def calculate_histogram(self, trace, num_bins=None, custom_bin_arr=None):
        """ Calculate the histogram of a given trace.

        @param np.array trace: a 1D trace
        @param int num_bins: number of bins between the minimal and maximal
                             value of the trace. That must be an integer greater
                             than or equal to 1.
        @param np.array custom_bin_arr: optional, 1D array. If a specific,
                                        non-uniform binning array is desired
                                        then it can be passed to the numpy
                                        routine. Then the parameter num_bins is
                                        ignored. Otherwise a uniform binning is
                                        applied by default.
        @return: np.array: a 2D array, where first entry are the x_values and
                           second entry are the count values. The length of the
                           array is normally determined by the num_bins
                           parameter.

        Usually the bins for the histogram are taken to be equally spaced,
        ranging from the minimal to the maximal value of the input trace array.
        """

        if custom_bin_arr is not None:
            hist_y_val, hist_x_val = np.histogram(trace, custom_bin_arr,
                                                  density=False)
        else:

            # analyze the trace, and check whether all values are the same
            difference = trace.max() - trace.min()

            # if all values are the same, run at least the method with an zero
            # array. That will ensure at least an output:
            if np.isclose(0, difference) and num_bins is None:
                # numpy can handle an array of zeros
                num_bins = 50
                hist_y_val, hist_x_val = np.histogram(trace, num_bins)

            # if no number of bins are passed, then take the integer difference
            # between the counts, that will prevent strange histogram artifacts:
            elif not np.isclose(0, difference) and num_bins is None:
                hist_y_val, hist_x_val = np.histogram(trace, int(difference))

            # a histogram with self defined number of bins
            else:
                hist_y_val, hist_x_val = np.histogram(trace, num_bins)

        return hist_x_val, hist_y_val


    def analyze_flip_prob(self, trace, num_bins=None, threshold=None):
        """General method, which analysis how often a value was changed from
           one data point to another in relation to a certain threshold.

        @param np.array trace: 1D trace of data
        @param int num_bins: optional, if a specific size for the histogram is
                             desired, which is used to calculate the threshold.
        @param float threshold: optional, if a specific threshold is going to be
                                used, otherwise the threshold is calculated from
                                the data.

        @return tuple(flip_prop, param):

                      float flip_prop: the actual flip probability
                      int num_of_flips: the total number of flips
                      float fidelity: the fidelity
                      float threshold: the calculated or passed threshold
                      float lifetime_dark: the lifetime in the dark state in s
                      float lifetime_bright: lifetime in the bright state in s
        """

        hist_data = self.calculate_histogram(trace=trace, num_bins=num_bins)
        threshold_fit, fidelity, fit_param = self.calculate_threshold(hist_data)
        bin_trace = self.calculate_binary_trace(trace, threshold_fit)

        # here the index_arr contain all indices where the state is above
        # threshold, indicating the bright state.
        index_arr, filtered_arr = self.extract_filtered_values(trace, threshold_fit, below=False)

        # by shifting the index_arr one value further, one will investigate
        # basically the next state, where a change has happened.
        next_index_arr = index_arr+1

        # Just for safety neglect the last value in the index_arr so that one
        # will not go beyond the array.
        next_filtered_bin_arr = bin_trace[next_index_arr[:-1]]

        # calculate how many darkstates are present in the array, remember
        # filtered_arr contains all the bright states.
        num_dark_state = len(trace) - len(filtered_arr)
        num_bright_state = len(filtered_arr)

        # extract the number of state, which has been flipped to dark state
        # (True) started in the bright state (=False)
        num_flip_to_dark = len(np.where(next_filtered_bin_arr == True)[0])

        # flip probability:
        # In the array filtered_bin_arr all states are in bright state meaning
        # that if you would perform for
        #   filtered_bin_arr = bin_trace[index_arr]
        # the mean value with filtered_bin_arr.mean() then you should get 0.0
        # since every entry in that array is False. By looking at the next index
        # it might be that some entries turn to True, i.e. a flip from bright to
        # dark occurred. Then you get a different mean value, which would
        # indicate how many states are flipped from bright (False) to dark (True).
        # If all the next states would be dark (True), then you would perform a
        # perfect flip into the dark state, meaning a flip probability of 1.
        flip_prob = next_filtered_bin_arr.mean()

        # put all the calculated parameters in a proper dict:
        param = OrderedDict()
        param['num_dark_state'] = num_dark_state # Number of Dark States
        param['num_bright_state'] = num_bright_state # Number of Bright States
        param['num_flip_to_dark'] = num_flip_to_dark # Number of flips from bright to dark
        param['fidelity'] = fidelity # Fidelity of Double Poissonian Fit
        param['threshold'] = threshold_fit # Threshold

        # add the fit parameter to the output parameter:
        param.update(fit_param)

        return flip_prob, param

    def analyze_flip_prob_postselect(self):
        """ Post select the data trace so that the flip probability is only
            calculated from a jump from below a threshold value to an value
            above threshold.

        @return:
        """
        pass



    def get_fit_functions(self):
        """ Return all fit functions, which are currently implemented for that module.

        @return list: with string entries denoting the name of the fit.
        """
        return ['No Fit', 'Gaussian', 'Double Gaussian', 'Poisson',
                'Double Poisson']

    def do_fit(self, fit_function=None):
        """ Makes the a fit of the current fit function.

        @param str fit_function: name of the chosen fit function.

        @return tuple(x_val, y_val, fit_results):
                    x_val: a 1D numpy array containing the x values
                    y_val: a 1D numpy array containing the y values
                    fit_results: a string containing the information of the fit
                                 results.

        You can obtain with get_fit_methods all implemented fit methods.
        """

        if self.hist_data is None:
            hist_fit_x = []
            hist_fit_y = []
            param_dict = OrderedDict()
            fit_result = None
            return hist_fit_x, hist_fit_y, param_dict, fit_result
        else:

            # self.log.debug((self.calculate_threshold(self.hist_data)))

            # shift x axis to middle of bin
            axis = self.hist_data[0][:-1]+(self.hist_data[0][1]-self.hist_data[0][0])/2.
            data = self.hist_data[1]

            if fit_function == 'No Fit':
                hist_fit_x, hist_fit_y, fit_param_dict, fit_result = self.do_no_fit()
                return hist_fit_x, hist_fit_y, fit_param_dict, fit_result
            elif fit_function == 'Gaussian':
                hist_fit_x, hist_fit_y, fit_param_dict, fit_result = self.do_gaussian_fit(axis, data)
                return hist_fit_x, hist_fit_y, fit_param_dict, fit_result
            elif fit_function == 'Double Gaussian':
                hist_fit_x, hist_fit_y, fit_param_dict, fit_result = self.do_doublegaussian_fit(axis, data)
                return hist_fit_x, hist_fit_y, fit_param_dict, fit_result
            elif fit_function == 'Poisson':
                hist_fit_x, hist_fit_y, fit_param_dict, fit_result = self.do_possonian_fit(axis, data)
                return hist_fit_x, hist_fit_y, fit_param_dict, fit_result
            elif fit_function == 'Double Poisson':
                hist_fit_x, hist_fit_y, fit_param_dict, fit_result = self.do_doublepossonian_fit(axis, data)
                return hist_fit_x, hist_fit_y, fit_param_dict, fit_result

    def do_no_fit(self):
        """ Perform no fit, basically return an empty array.

        @return tuple(x_val, y_val, fit_results):
                    x_val: a 1D numpy array containing the x values
                    y_val: a 1D numpy array containing the y values
                    fit_results: a string containing the information of the fit
                                 results.
        """
        hist_fit_x = []
        hist_fit_y = []
        param_dict = {}
        fit_result = None
        return hist_fit_x, hist_fit_y, param_dict, fit_result

    def analyze_lifetime(self, trace, dt, method='postselect',
                         distr='gaussian_normalized', state='|-1>', num_bins=50):
        """ Perform an lifetime analysis of a 1D time trace. The analysis is
            based on the method provided ( for now only post select is implemented ).

        @param numpy array trace: 1 D array
        @param string method: The method used for the lifetime analysis
        @param string distr: distribution used for analysis
        @param string state: State that the mw was applied to
        @param int num_bins: number of bins used in the histogram to determine the threshold before digitalisation
                             of data
        @return: dictionary containing the lifetimes of the different states |0>, |1>, |-1> in the case of the HMM method
                 For the postselect method only lifetime for bright and darkstate is returned, keys are 'bright_state' and
                 'dark_state'
        """
        lifetime_dict = {}

        if method == 'postselect':
            if distr == 'gaussian_normalized':
                hist_y_val, hist_x_val = np.histogram(trace, num_bins)
                hist_data = np.array([hist_x_val, hist_y_val])
                threshold_fit, fidelity, param_dict = self.calculate_threshold(hist_data=hist_data,
                                                                               distr='gaussian_normalized')
                threshold = threshold_fit

            # helper functions to get and analyze the timetrace
            def analog_digitial_converter(cut_off, data):
                digital_trace = []
                for data_point in data:
                    if data_point >= cut_off:
                        digital_trace.append(1)
                    else:
                        digital_trace.append(0)
                return digital_trace

            def time_in_high_low(digital_trace, dt):
                """
                What I need this function to do is to get all consecutive {1, ... , n} 1s or 0s and add
                them up and put into a list to later make a histogram from them.
                """
                occurances = []
                index = 0
                index2 = 0

                while (index < len(digital_trace)):
                    occurances.append(0)
                    # start following the consecutive 1s
                    while (digital_trace[index] == 1):
                        occurances[index2] += 1
                        if index == (len(digital_trace) - 1):
                            occurances = np.array(occurances)
                            return occurances * dt
                        else:
                            index += 1
                    if digital_trace[index - 1] == 1:
                        index2 += 1
                        occurances.append(0)
                    # start following the consecutive 0s
                    while (digital_trace[index] == 0):
                        occurances[index2] -= 1
                        if index == (len(digital_trace) - 1):
                            occurances = np.array(occurances)
                            return occurances * dt
                        else:
                            index += 1
                    index2 += 1

            digital_trace = analog_digitial_converter(threshold, trace)
            time_array = time_in_high_low(digital_trace, dt)

            # now we need to make a histogram as well as a fit
            # what would be a good estimate for the number of bins

            # longest = np.max(np.array(occurances))
            # number of steps in between, rather not use that for now
            # est_bins = np.int(longest/dt)

            time_array_high = np.array([ii for ii in filter(lambda x: x > 0, time_array)])
            time_array_low = np.array([ii for ii in filter(lambda x: x < 0, time_array)])


            # get lifetime of bright state
            time_hist_high = np.histogram(time_array_high, bins=num_bins)
            vals = [i for i in filter(lambda x: x[1] > 0, enumerate(time_hist_high[0][0:num_bins]))]

            indices = np.array([val[0] for val in vals])
            indices = np.array([np.int(indice) for indice in indices])
            self.log.debug('threshold {0}'.format(threshold))
            self.log.debug('time_array:{0}'.format(time_array))
            self.log.debug('time_array_high:{0}'.format(time_array_high))
            self.log.debug('time_hist_high:{0}'.format(time_hist_high))
            self.log.debug('indices: {0}'.format(indices))
            result = self._fit_logic.make_exponentialdecay_fit(axis=time_hist_high[1][indices],
                                                               data=time_hist_high[0][indices])
            bright_liftime = result.params['lifetime']
            # for debug purposes give also the results back of the fits for now
            lifetime_dict['result_bright'] = result
            # also give back the data used for the fit
            lifetime_dict['bright_raw'] =  np.array([time_hist_high[1][indices],time_hist_high[0][indices]])

            # get lifetime of dark state
            time_hist_low = np.histogram(time_array_low, bins=num_bins)
            vals = [i for i in filter(lambda x: x[1] > 0, enumerate(time_hist_low[0][0:num_bins]))]
            indices = np.array([val[0] for val in vals])
            indices = np.array([np.int(indice) for indice in indices])
            values = np.array([val[1] for val in vals])
            # positive axis
            mirror_axis = -time_hist_low[1][indices]
            result = self._fit_logic.make_exponentialdecay_fit(axis=mirror_axis,
                                                               data=values)
            dark_liftime = result.params['lifetime']
            lifetime_dict['result_dark'] = result

            lifetime_dict['bright_state'] = bright_liftime.value
            lifetime_dict['dark_state'] = dark_liftime.value
            # also give back the data used for the fit
            lifetime_dict['dark_raw'] = np.array([mirror_axis, values])



        return lifetime_dict

    def do_gaussian_fit(self, axis, data):
        """ Perform a gaussian fit.

        @param axis:
        @param data:
        @return:
        """

        model, params = self._fit_logic.make_gaussoffset_model()
        if len(axis) < len(params):
            self.log.warning('Fit could not be performed because number of '
                    'parameters is smaller than data points.')
            return self.do_no_fit()

        else:

            parameters_to_substitute = dict()
            update_dict=dict()

            #TODO: move this to "gated counter" estimator in fitlogic
            #      make the filter an extra function shared and usable for other
            #      functions
            gauss = gaussian(10, 10)
            data_smooth = filters.convolve1d(data, gauss/gauss.sum(), mode='mirror')

            # integral of data corresponds to sqrt(2) * Amplitude * Sigma
            function = InterpolatedUnivariateSpline(axis, data_smooth, k=1)
            Integral = function.integral(axis[0], axis[-1])
            amp = data_smooth.max()
            sigma = Integral / amp / np.sqrt(2 * np.pi)
            amplitude = amp * sigma * np.sqrt(2 * np.pi)

            update_dict['offset']    = {'min': 0,          'max': data.max(), 'value': 0, 'vary': False}
            update_dict['center']    = {'min': axis.min(), 'max': axis.max(), 'value': axis[np.argmax(data)]}
            update_dict['sigma']     = {'min': -np.inf,    'max': np.inf,     'value': sigma}
            update_dict['amplitude'] = {'min': 0,          'max': np.inf,     'value': amplitude}

            result = self._fit_logic.make_gaussoffsetpeak_fit(x_axis=axis,
                                                              data=data,
                                                              add_params=update_dict)
            # 1000 points in x axis for smooth fit data
            hist_fit_x = np.linspace(axis[0], axis[-1], 1000)
            hist_fit_y = model.eval(x=hist_fit_x, params=result.params)

            param_dict = OrderedDict()

            # create the proper param_dict with the values:
            param_dict['sigma_0'] = {'value': result.params['sigma'].value,
                                     'error': result.params['sigma'].stderr,
                                     'unit' : 'Occurrences'}

            param_dict['FWHM'] = {'value': result.params['fwhm'].value,
                                  'error': result.params['fwhm'].stderr,
                                  'unit' : 'Counts/s'}

            param_dict['Center'] = {'value': result.params['center'].value,
                                    'error': result.params['center'].stderr,
                                    'unit' : 'Counts/s'}

            param_dict['Amplitude'] = {'value': result.params['amplitude'].value,
                                       'error': result.params['amplitude'].stderr,
                                       'unit' : 'Occurrences'}

            param_dict['chi_sqr'] = {'value': result.chisqr, 'unit': ''}


            return hist_fit_x, hist_fit_y, param_dict, result

    def do_doublegaussian_fit(self, axis, data):
        model, params = self._fit_logic.make_multiplegaussoffset_model(no_of_functions=2)

        if len(axis) < len(params):
            self.log.warning('Fit could not be performed because number of '
                    'parameters is smaller than data points')
            return self.do_no_fit()

        else:
            result = self._fit_logic.make_twogausspeakoffset_fit(x_axis=axis,
                                                                 data=data)

            # 1000 points in x axis for smooth fit data
            hist_fit_x = np.linspace(axis[0], axis[-1], 1000)
            hist_fit_y = model.eval(x=hist_fit_x, params=result.params)

            # this dict will be passed to the formatting method
            param_dict = OrderedDict()

            # create the proper param_dict with the values:
            param_dict['sigma_0'] = {'value': result.params['g0_sigma'].value,
                                     'error': result.params['g0_sigma'].stderr,
                                     'unit' : 'Counts/s'}

            param_dict['FWHM_0'] = {'value': result.params['g0_fwhm'].value,
                                    'error': result.params['g0_fwhm'].stderr,
                                    'unit' : 'Counts/s'}

            param_dict['Center_0'] = {'value': result.params['g0_center'].value,
                                      'error': result.params['g0_center'].stderr,
                                      'unit' : 'Counts/s'}

            param_dict['Amplitude_0'] = {'value': result.params['g0_amplitude'].value,
                                         'error': result.params['g0_amplitude'].stderr,
                                         'unit' : 'Occurrences'}

            param_dict['sigma_1'] = {'value': result.params['g1_sigma'].value,
                                     'error': result.params['g1_sigma'].stderr,
                                     'unit' : 'Counts/s'}

            param_dict['FWHM_1'] = {'value': result.params['g1_fwhm'].value,
                                    'error': result.params['g1_fwhm'].stderr,
                                    'unit' : 'Counts/s'}

            param_dict['Center_1'] = {'value': result.params['g1_center'].value,
                                      'error': result.params['g1_center'].stderr,
                                      'unit' : 'Counts/s'}

            param_dict['Amplitude_1'] = {'value': result.params['g1_amplitude'].value,
                                         'error': result.params['g1_amplitude'].stderr,
                                         'unit' : 'Occurrences'}

            param_dict['chi_sqr'] = {'value': result.chisqr, 'unit': ''}

            return hist_fit_x, hist_fit_y, param_dict, result

    def do_doublepossonian_fit(self, axis, data):
        model, params = self._fit_logic.make_multiplepoissonian_model(no_of_functions=2)
        if len(axis) < len(params):
            self.log.warning('Fit could not be performed because number of '
                    'parameters is smaller than data points')
            return self.do_no_fit()

        else:
            result = self._fit_logic.make_doublepoissonian_fit(x_axis=axis,
                                                               data=data,
                                                               add_params=None)

            # 1000 points in x axis for smooth fit data
            hist_fit_x = np.linspace(axis[0], axis[-1], 1000)
            hist_fit_y = model.eval(x=hist_fit_x, params=result.params)

            # this dict will be passed to the formatting method
            param_dict = OrderedDict()

            # create the proper param_dict with the values:
            param_dict['lambda_0'] = {'value': result.params['p0_mu'].value,
                                     'error': result.params['p0_mu'].stderr,
                                     'unit' : 'Counts/s'}
            param_dict['Amplitude_0'] = {'value': result.params['p0_amplitude'].value,
                                         'error': result.params['p0_amplitude'].stderr,
                                         'unit' : 'Occurrences'}
            param_dict['lambda_1'] = {'value': result.params['p1_mu'].value,
                                     'error': result.params['p1_mu'].stderr,
                                     'unit' : 'Counts/s'}
            param_dict['Amplitude_1'] = {'value': result.params['p1_amplitude'].value,
                                         'error': result.params['p1_amplitude'].stderr,
                                         'unit' : 'Occurrences'}

            param_dict['chi_sqr'] = {'value': result.chisqr, 'unit': ''}
            # removed last return value <<result>> here, because function calculate_threshold only expected
            # three return values
            return hist_fit_x, hist_fit_y, param_dict

    def do_possonian_fit(self, axis, data):
        model, params = self._fit_logic.make_poissonian_model()
        if len(axis) < len(params):
            self.log.error('Fit could not be performed because number of '
                    'parameters is smaller than data points')
            return self.do_no_fit()
        else:
            result = self._fit_logic.make_poissonian_fit(x_axis=axis,
                                                         data=data,
                                                         add_params=None)

            # 1000 points in x axis for smooth fit data
            hist_fit_x = np.linspace(axis[0], axis[-1], 1000)
            hist_fit_y = model.eval(x=hist_fit_x, params=result.params)

            # this dict will be passed to the formatting method
            param_dict = OrderedDict()

            # create the proper param_dict with the values:
            param_dict['lambda'] = {'value': result.params['mu'].value,
                                    'error': result.params['mu'].stderr,
                                    'unit' : 'Counts/s'}

            param_dict['chi_sqr'] = {'value': result.chisqr, 'unit': ''}

            return hist_fit_x, hist_fit_y, param_dict, result

    def get_poissonian(self, x_val, mu, amplitude):
        """ Calculate, bases on the passed values a poisson distribution.

        @param float mu: expected value of poisson distribution
        @param float amplitude: Amplitude to which is multiplied on distribution
        @param int,float or np.array x_val: x values for poisson distribution,
                                            also works for numbers (int or float)
        @return np.array: a 1D array with the calculated poisson distribution,
                          corresponding to given parameters/ x values

        Calculate a Poisson distribution according to:
            P(k) =  mu^k * exp(-mu) / k!
        """

        model, params = self._fit_logic.make_poissonian_model()

        return model.eval(x=np.array(x_val), poissonian_mu=mu, poissonian_amplitude=amplitude)

    def guess_threshold(self, hist_val=None, trace=None, max_ratio_value=0.1):
        """ Assume a distribution between two values and try to guess the threshold.

        @param np.array hist_val: 1D array whitch represent the y values of a
                                    histogram of a trace. Optional, if None
                                    is passed here, the passed trace will be
                                    used for calculations.
        @param np.array trace: optional, 1D array containing the y values of a
                               meausured counter trace. If None is passed to
                               hist_y_val then the threshold will be calculated
                               from the trace.
        @param float max_ration_value: the ratio how strong the lower y values
                                       will be cut off. For max_ratio_value=0.1
                                       all the data which are 10% or less in
                                       amptitude compared to the maximal value
                                       are neglected.

        The guess procedure tries to find all values, which are
        max_ratio_value * maximum value of the histogram of the trace and
        selects those by indices. Then taking the first an the last might and
        assuming that the threshold is in the middle, gives a first estimate
        of the threshold value.

        FIXME: That guessing procedure can be improved!

        @return float: a guessed threshold
        """

        if hist_val is None and trace is not None:
            hist_val = self.calculate_histogram(trace)

        hist_val = np.array(hist_val)   # just to be sure to have a np.array
        indices_arr = np.where(hist_val[1] > hist_val[1].max() * max_ratio_value)[0]
        guessed_threshold = hist_val[0][int((indices_arr[-1] + indices_arr[0])/2)]

        return guessed_threshold

    def calculate_threshold(self, hist_data=None, distr='poissonian'):
        """ Calculate the threshold by minimizing its overlap with the poissonian fits.

        @param np.array hist_data: 2D array whitch represent the x and y values
                                   of a histogram of a trace.
               string distr: tells the function on what distribution it should calculate
                             the threshold ( Added because it might happen that one normalizes data
                             between (-1,1) and then a poissonian distribution won't work anymore.

        @return tuple(float, float):
                    threshold: the calculated threshold between two overlapping
                               poissonian distributed peaks.
                    fidelity: the measure how good the two peaks are resolved
                              according to the calculated threshold

        The calculation of the threshold relies on fitting two poissonian
        distributions to the count histogram and minimize a threshold with
        respect to the overlap area:

        """

        if distr == 'poissonian':
            # perform the fit
            x_axis = hist_data[0][:-1]+(hist_data[0][1]-hist_data[0][0])/2.
            y_data = hist_data[1]
            hist_fit_x, hist_fit_y, param_dict = self.do_doublepossonian_fit(x_axis, y_data)

            if param_dict.get('lambda_0') is None:
                self.log.error('The double poissonian fit does not work! Take at '
                            'least a dummy value, in order not to break the '
                            'routine.')
                amp0 = 1
                amp1 = 1

                param_dict['Amplitude_0'] = {'value': amp0, 'unit': 'occurences'}
                param_dict['Amplitude_1'] = {'value': amp0, 'unit': 'occurences'}

                # make them a bit different so that fit works.
                mu0 = hist_data[0][:].mean()-0.1
                mu1 = hist_data[0][:].mean()+0.1

                param_dict['lambda_0'] = {'value': mu0, 'unit': 'counts'}
                param_dict['lambda_1'] = {'value': mu1, 'unit': 'counts'}

            else:

                mu0 = param_dict['lambda_0']['value']
                mu1 = param_dict['lambda_1']['value']

                amp0 = param_dict['Amplitude_0']['value']
                amp1 = param_dict['Amplitude_1']['value']

            if mu0 < mu1:
                first_dist = self.get_poissonian(x_val=hist_data[0], mu=mu0, amplitude=amp0)
                sec_dist = self.get_poissonian(x_val=hist_data[0], mu=mu1, amplitude=amp1)
            else:
                first_dist = self.get_poissonian(x_val=hist_data[0], mu=mu1, amplitude=amp1)
                sec_dist = self.get_poissonian(x_val=hist_data[0], mu=mu0, amplitude=amp0)

            # create a two poissonian array, where the second poissonian
            # distribution is add as negative values. Now the transition from
            # positive to negative values will get the threshold:
            difference_poissonian = first_dist - sec_dist

            trans_index = 0
            for i in range(len(difference_poissonian)-1):
                # go through the combined histogram array and the point which
                # changes the sign. The transition from positive to negative values
                # will get the threshold:
                if difference_poissonian[i] < 0 and difference_poissonian[i+1] >= 0:
                    trans_index = i
                    break
                elif difference_poissonian[i] > 0 and difference_poissonian[i+1] <= 0:
                    trans_index = i
                    break

            threshold_fit = hist_data[0][trans_index]

            # Calculate also the readout fidelity, i.e. sum the area under the
            # first peak before the threshold of the first and second distribution
            # and take the ratio of that area. Do the same thing after the threshold
            # (of course with a reversed choice of the distribution). If the overlap
            # in both cases is very small, then the fidelity is good, if the overlap
            # is identical, then fidelity indicates a poor separation of the peaks.

            if mu0 < mu1:
                area0_low = self.get_poissonian(hist_data[0][0:trans_index], mu0, 1).sum()
                area0_high = self.get_poissonian(hist_data[0][trans_index:], mu0, 1).sum()
                area1_low = self.get_poissonian(hist_data[0][0:trans_index], mu1, 1).sum()
                area1_high = self.get_poissonian(hist_data[0][trans_index:], mu1, 1).sum()

                area0_low_amp = self.get_poissonian(hist_data[0][0:trans_index], mu0, amp0).sum()
                area0_high_amp = self.get_poissonian(hist_data[0][trans_index:], mu0, amp0).sum()
                area1_low_amp = self.get_poissonian(hist_data[0][0:trans_index], mu1, amp1).sum()
                area1_high_amp = self.get_poissonian(hist_data[0][trans_index:], mu1, amp1).sum()

            else:
                area1_low = self.get_poissonian(hist_data[0][0:trans_index], mu0, 1).sum()
                area1_high = self.get_poissonian(hist_data[0][trans_index:], mu0, 1).sum()
                area0_low = self.get_poissonian(hist_data[0][0:trans_index], mu1, 1).sum()
                area0_high = self.get_poissonian(hist_data[0][trans_index:], mu1, 1).sum()

                area1_low_amp = self.get_poissonian(hist_data[0][0:trans_index], mu0, amp0).sum()
                area1_high_amp = self.get_poissonian(hist_data[0][trans_index:], mu0, amp0).sum()
                area0_low_amp = self.get_poissonian(hist_data[0][0:trans_index], mu1, amp1).sum()
                area0_high_amp = self.get_poissonian(hist_data[0][trans_index:], mu1, amp1).sum()

            # Now calculate how big is the overlap relative to the sum of the other
            # part of the area, that will give the normalized fidelity:
            fidelity = 1 - (area1_low / area0_low + area0_high / area1_high) / 2

            area0 = self.get_poissonian(hist_data[0][:], mu0, amp0).sum()
            area1 = self.get_poissonian(hist_data[0][:], mu1, amp1).sum()

            # try this new measure for the fidelity
            fidelity2 = 1 - ((area1_low_amp/area1) / (area0_low_amp/area0) + (area0_high_amp/area0) / (area1_high_amp/area1) ) / 2

            param_dict['normalized_fidelity'] = fidelity2

            return threshold_fit, fidelity, param_dict

        # this works if your data is normalized to the interval (-1,1)
        if distr == 'gaussian_normalized':
            # first some helper functions
            def two_gaussian_intersect(m1, m2, std1, std2, amp1, amp2):
                """
                function to calculate intersection of two gaussians
                """
                a = 1 / (2 * std1 ** 2) - 1 / (2 * std2 ** 2)
                b = m2 / (std2 ** 2) - m1 / (std1 ** 2)
                c = m1 ** 2 / (2 * std1 ** 2) - m2 ** 2 / (2 * std2 ** 2) - np.log(amp2 / amp1)
                return np.roots([a, b, c])

            def gaussian(counts, amp, stdv, mean):
                return amp * np.exp(-(counts - mean) ** 2 / (2 * stdv ** 2)) / (stdv * np.sqrt(2 * np.pi))

            # now making fit to the provided data
            x_axis = hist_data[0][:-1]+(hist_data[0][1]-hist_data[0][0])/2.
            y_data = hist_data[1]
            try:
                hist_fit_x, hist_fit_y, param_dict, result = self.do_doublegaussian_fit(axis=x_axis, data=y_data)

                # calculating the threshold
                # NOTE the threshold is taken as the interesection of the two gaussians, while this should give
                # a good approximation I doubt it is mathematical exact.

                mu0 = result.params['gaussian0_center'].value
                mu1 = result.params['gaussian1_center'].value
                sigma0 = result.params['gaussian0_sigma'].value
                sigma1 = result.params['gaussian1_sigma'].value
                amp0 = result.params['gaussian0_amplitude'].value / (sigma0 * np.sqrt(2 * np.pi))
                amp1 = result.params['gaussian1_amplitude'].value / (sigma1 * np.sqrt(2 * np.pi))
                candidates = two_gaussian_intersect(mu0, mu1, sigma0, sigma1, amp0, amp1)

                # we want to get the intersection that lies between the two peaks
                if mu0 < mu1:
                    threshold = [i for i in filter(lambda x: (x > mu0) & (x < mu1), candidates)]
                else:
                    threshold = [i for i in filter(lambda x: (x < mu0) & (x > mu1), candidates)]

                threshold = threshold[0]

                # now we want to get the readout fidelity
                # of the bigger peak ( most likely the two states that aren't driven by the mw pi pulse )
                if mu0 < mu1:
                    gc0 = integrate.quad(lambda counts: gaussian(counts, amp1, sigma1, mu1), -1, 1)
                    gp0 = integrate.quad(lambda counts: gaussian(counts, amp1, sigma1, mu1), -1, threshold)
                else:
                    gc0 = integrate.quad(lambda counts: gaussian(counts, amp0, sigma0, mu0), -1, 1)
                    gp0 = integrate.quad(lambda counts: gaussian(counts, amp0, sigma0, mu0), -1, threshold)

                # and then the same for the other peak ]

                if mu0 > mu1:
                    gc1 = integrate.quad(lambda counts: gaussian(counts, amp1, sigma1, mu1), -1, 1)
                    gp1 = integrate.quad(lambda counts: gaussian(counts, amp1, sigma1, mu1), threshold, 1)
                else:
                    gc1 = integrate.quad(lambda counts: gaussian(counts, amp0, sigma0, mu0), -1, 1)
                    gp1 = integrate.quad(lambda counts: gaussian(counts, amp0, sigma0, mu0), threshold, 1)

                fidelity = 1 - (gp0[0] / gc0[0] + gp1[0] / gc1[0])/2
                fidelity1 = 1 - (gp0[0] / gc0[0])
                fidelity2 = 1 - gp1[0] / gc1[0]
                threshold_fit = threshold
                # if the fit worked, add also the result to the param_dict, which might be useful for debugging
                param_dict['result'] = result
            except:
                self.log.error('could not fit the data')
                error= True
                fidelity = 0
                threshold_fit = 0
                param_dict = {}
                new_dict = {}
                new_dict['value'] = np.inf
                param_dict['chi_sqr'] = new_dict

            return threshold_fit, fidelity, param_dict




    def calculate_binary_trace(self, trace, threshold):
        """ Calculate for a given threshold all the trace values und output a
            binary array, where
                True = Below or equal Threshold
                False = Above Threshold.

        @param np.array trace: a 1D array containing the y data, e.g. ccunts
        @param float threshold: value to decide whether a point in the trace
                                is below/equal (True) or above threshold (False).

        @return np.array: 1D trace of the length(trace) but now with boolean
                          entries
        """
        return trace <= threshold

    def extract_filtered_values(self, trace, threshold, below=True):
        """ Extract only those values, which are below or equal a certain Threshold.

        @param np.array trace:
        @param float threshold:

        @return tuple(index_array, filtered_array):
                    np.array index_array: 1D integer array containing the
                                          indices of the passed trace array
                                          which are equal or below the threshold
                    np.array filtered_array: the actual values of the trace,
                                             which are equal or below threshold
        """
        if below:
            index_array = np.where(trace <= threshold)[0]
        else:
            index_array = np.where(trace > threshold)[0]
        filtered_array = trace[index_array]
        return index_array, filtered_array
<|MERGE_RESOLUTION|>--- conflicted
+++ resolved
@@ -112,17 +112,11 @@
         @return:
         """
         if mode == 'normal':
-            self.hist_data = self.calculate_histogram(self._counter_logic.countdata,
+            self.hist_data = self.calculate_histogram(self._counter_logic.countdata[0],
                                                       self._hist_num_bins)
         if mode == 'fastcomtec':
             self.sigHistogramUpdated.emit()
 
-<<<<<<< HEAD
-=======
-        self.hist_data = self.calculate_histogram(self._counter_logic.countdata[0],
-                                                  self._hist_num_bins)
-        self.sigHistogramUpdated.emit()
->>>>>>> 4921d28c
 
     def calculate_histogram(self, trace, num_bins=None, custom_bin_arr=None):
         """ Calculate the histogram of a given trace.
