--- conflicted
+++ resolved
@@ -36,12 +36,8 @@
                                       'sigTargetChanged', 'sigSliderMoved', 'axes', 'resolution', 'back_resolution',
                                       'range', 'target', 'set_resolution', 'set_back_resolution',
                                       'get_range', 'set_range', 'get_target', 'set_target',
-<<<<<<< HEAD
-                                      'set_assumed_unit_prefix', 'emit_current_settings'})
-=======
                                       'set_assumed_unit_prefix', 'emit_current_settings',
                                       'set_backward_settings_visibility'})
->>>>>>> 85546746
 
     def __init__(self, scanner_axes: Tuple[ScannerAxis], back_scan_capability: BackScanCapability):
         super().__init__('Axes Control')
@@ -77,14 +73,6 @@
 
         column = 1
 
-<<<<<<< HEAD
-        for label_text in ['Resolution', '=', 'Back\nResolution']:
-            label = QtWidgets.QLabel(label_text)
-            label.setFont(font)
-            label.setAlignment(QtCore.Qt.AlignCenter)
-            layout.addWidget(label, 0, column)
-            column += 1
-=======
         label = QtWidgets.QLabel('Resolution')
         label.setFont(font)
         label.setAlignment(QtCore.Qt.AlignCenter)
@@ -98,16 +86,11 @@
             layout.addWidget(label, 1, column)
             column += 1
             self._forward_backward_labels.append(label)
->>>>>>> 85546746
 
         vline = QtWidgets.QFrame()
         vline.setFrameShape(QtWidgets.QFrame.VLine)
         vline.setFrameShadow(QtWidgets.QFrame.Sunken)
-<<<<<<< HEAD
-        layout.addWidget(vline, 0, column, len(scanner_axes) + 1, 1)
-=======
         layout.addWidget(vline, 0, column, len(scanner_axes) + 2, 1)
->>>>>>> 85546746
         column += 1
 
         label = QtWidgets.QLabel('Scan Range')
@@ -119,21 +102,13 @@
         vline = QtWidgets.QFrame()
         vline.setFrameShape(QtWidgets.QFrame.VLine)
         vline.setFrameShadow(QtWidgets.QFrame.Sunken)
-<<<<<<< HEAD
-        layout.addWidget(vline, 0, column, len(scanner_axes) + 1, 1)
-=======
         layout.addWidget(vline, 0, column, len(scanner_axes) + 2, 1)
->>>>>>> 85546746
         column += 2
 
         label = QtWidgets.QLabel('Current Target')
         label.setFont(font)
         label.setAlignment(QtCore.Qt.AlignCenter)
-<<<<<<< HEAD
-        layout.addWidget(label, 0, column)
-=======
         layout.addWidget(label, 0, column, 1, 1)
->>>>>>> 85546746
 
         for index, axis in enumerate(scanner_axes, 2):
             ax_name = axis.name
@@ -174,25 +149,6 @@
             check_box = QtWidgets.QCheckBox()
             widgets['eq_checkbox'] = check_box
 
-<<<<<<< HEAD
-            # adapt to back scan capability of hardware
-            if BackScanCapability.AVAILABLE not in self._back_scan_capability:
-                for widget in ['backward_res_spinbox', 'eq_checkbox']:
-                    widgets[widget].setEnabled(False)
-                    widgets[widget].setToolTip("Back scan is not available.")
-                widgets['eq_checkbox'].setChecked(False)
-                widgets['backward_res_spinbox'].setRange(0, 0)
-                widgets['backward_res_spinbox'].setValue(0)
-            elif BackScanCapability.RESOLUTION_CONFIGURABLE not in self._back_scan_capability:
-                for widget in ['backward_res_spinbox', 'eq_checkbox']:
-                    widgets[widget].setEnabled(False)
-                widgets['eq_checkbox'].setChecked(True)
-                widgets['backward_res_spinbox'].setToolTip("Back resolution is not configurable.")
-                # keep back resolution spinbox up to date
-                widgets['forward_res_spinbox'].valueChanged.connect(widgets['backward_res_spinbox'].setValue)
-
-=======
->>>>>>> 85546746
             # slider for moving the scanner
             slider = DoubleSlider(QtCore.Qt.Horizontal)
             slider.setObjectName('{0}_position_doubleSlider'.format(ax_name))
@@ -219,8 +175,6 @@
 
             # Remember widgets references for later access
             self.axes_widgets[ax_name] = widgets
-<<<<<<< HEAD
-=======
 
             # adapt to back scan capability of hardware
             if BackScanCapability.AVAILABLE not in self._back_scan_capability:
@@ -232,7 +186,6 @@
                 widgets['backward_res_spinbox'].setToolTip("Back resolution is not configurable.")
                 # keep back resolution spinbox up to date
                 widgets['forward_res_spinbox'].valueChanged.connect(widgets['backward_res_spinbox'].setValue)
->>>>>>> 85546746
 
             # Connect signals
             # TODO "editingFinished" also emits when window gets focus again, so also after alt+tab.
@@ -241,7 +194,6 @@
             widgets['eq_checkbox'].stateChanged.connect(self.__get_equal_checkbox_callback(ax_name))
             widgets['forward_res_spinbox'].editingFinished.connect(
                 self.__get_axis_resolution_callback(ax_name, widgets['forward_res_spinbox'])
-<<<<<<< HEAD
             )
             widgets['backward_res_spinbox'].editingFinished.connect(
                 self.__get_axis_back_resolution_callback(ax_name, widgets['backward_res_spinbox'])
@@ -257,23 +209,6 @@
                 self.__get_axis_slider_released_callback(ax_name, widgets['slider']))
             widgets['pos_spinbox'].editingFinished.connect(
                 self.__get_axis_target_callback(ax_name, widgets['pos_spinbox'])
-=======
-            )
-            widgets['backward_res_spinbox'].editingFinished.connect(
-                self.__get_axis_back_resolution_callback(ax_name, widgets['backward_res_spinbox'])
-            )
-            widgets['min_spinbox'].editingFinished.connect(
-                self.__get_axis_min_range_callback(ax_name, widgets['min_spinbox'])
-            )
-            widgets['max_spinbox'].editingFinished.connect(
-                self.__get_axis_max_range_callback(ax_name, widgets['max_spinbox'])
->>>>>>> 85546746
-            )
-            widgets['slider'].doubleSliderMoved.connect(self.__get_axis_slider_moved_callback(ax_name))
-            widgets['slider'].sliderReleased.connect(
-                self.__get_axis_slider_released_callback(ax_name, widgets['slider']))
-            widgets['pos_spinbox'].editingFinished.connect(
-                self.__get_axis_target_callback(ax_name, widgets['pos_spinbox'])
             )
             if widgets['eq_checkbox'].isEnabled() and widgets['eq_checkbox'].isVisible():
                 widgets['eq_checkbox'].setChecked(True)  # check equal checkbox by default
@@ -377,8 +312,6 @@
         for ax, res in self.back_resolution.items():
             self.sigBackResolutionChanged.emit(ax, res)
 
-<<<<<<< HEAD
-=======
     def set_backward_settings_visibility(self, visible: bool):
         for widgets in self.axes_widgets.values():
             widgets['backward_res_spinbox'].setVisible(visible)
@@ -386,7 +319,6 @@
         for label in self._forward_backward_labels:
             label.setVisible(visible)
 
->>>>>>> 85546746
     def __get_axis_resolution_callback(self, axis, spinbox):
         def callback():
             self.sigResolutionChanged.emit(axis, spinbox.value())
@@ -406,10 +338,7 @@
                 forward_spinbox.valueChanged.connect(backward_spinbox.setValue)
                 # ensure that a sigBackResolutionChanged is emitted
                 forward_spinbox.editingFinished.connect(self.__get_axis_back_resolution_callback(axis, forward_spinbox))
-<<<<<<< HEAD
-=======
                 forward_spinbox.editingFinished.emit()  # emit manually once
->>>>>>> 85546746
                 backward_spinbox.setValue(forward_spinbox.value())  # set manually once
             else:
                 # disconnect from everything and reconnect only to forward resolution callback
